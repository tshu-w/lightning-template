--- conflicted
+++ resolved
@@ -8,11 +8,7 @@
 datasets >= 2.8.0
 scikit-learn
 
-<<<<<<< HEAD
-wandb
-jupyterlab
-=======
 # dev tools
 jupyterlab
 shtab
->>>>>>> aa31e8ab
+wandb