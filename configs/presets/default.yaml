seed_everything: 42
trainer:
  logger:
<<<<<<< HEAD
    # - class_path: src.utils.loggers.TensorBoardLogger
    #   init_args:
    #     save_dir: "results"
    # - class_path: src.utils.loggers.CSVLogger
    #   init_args:
    #     save_dir: "results"
    - class_path: src.utils.loggers.WandbLogger
      init_args:
        save_dir: "results"
    # - class_path: src.utils.loggers.NeptuneLogger
    #   init_args:
    #     project: username/lightning-template
    #     save_dir: "results"
=======
    class_path: TensorBoardLogger
    init_args:
      save_dir: "results"
>>>>>>> b218da24
  accelerator: "auto"
  devices: 1<|MERGE_RESOLUTION|>--- conflicted
+++ resolved
@@ -1,24 +1,9 @@
 seed_everything: 42
 trainer:
   logger:
-<<<<<<< HEAD
-    # - class_path: src.utils.loggers.TensorBoardLogger
-    #   init_args:
-    #     save_dir: "results"
-    # - class_path: src.utils.loggers.CSVLogger
-    #   init_args:
-    #     save_dir: "results"
-    - class_path: src.utils.loggers.WandbLogger
-      init_args:
-        save_dir: "results"
-    # - class_path: src.utils.loggers.NeptuneLogger
-    #   init_args:
-    #     project: username/lightning-template
-    #     save_dir: "results"
-=======
-    class_path: TensorBoardLogger
+    class_path: WandbLogger
     init_args:
+      project: "lightning-template"
       save_dir: "results"
->>>>>>> b218da24
   accelerator: "auto"
   devices: 1