# See https://pre-commit.com for more information
# See https://pre-commit.com/hooks.html for more hooks
repos:
  - repo: https://github.com/pre-commit/pre-commit-hooks
<<<<<<< HEAD
    rev: v5.0.0
=======
    rev: v6.0.0
>>>>>>> fcdccf31
    hooks:
      - id: check-executables-have-shebangs
      - id: check-json
      - id: check-shebang-scripts-are-executable
      - id: check-yaml
      - id: detect-private-key
      - id: end-of-file-fixer
      - id: trailing-whitespace

  - repo: https://github.com/charliermarsh/ruff-pre-commit
<<<<<<< HEAD
    rev: v0.11.8
=======
    rev: v0.13.3
>>>>>>> fcdccf31
    hooks:
      - id: ruff
      - id: ruff-format

  - repo: https://github.com/kynan/nbstripout.git
    rev: 0.8.1
    hooks:
      - id: nbstripout<|MERGE_RESOLUTION|>--- conflicted
+++ resolved
@@ -2,11 +2,7 @@
 # See https://pre-commit.com/hooks.html for more hooks
 repos:
   - repo: https://github.com/pre-commit/pre-commit-hooks
-<<<<<<< HEAD
-    rev: v5.0.0
-=======
     rev: v6.0.0
->>>>>>> fcdccf31
     hooks:
       - id: check-executables-have-shebangs
       - id: check-json
@@ -17,11 +13,7 @@
       - id: trailing-whitespace
 
   - repo: https://github.com/charliermarsh/ruff-pre-commit
-<<<<<<< HEAD
-    rev: v0.11.8
-=======
     rev: v0.13.3
->>>>>>> fcdccf31
     hooks:
       - id: ruff
       - id: ruff-format
