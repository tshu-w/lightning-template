--- conflicted
+++ resolved
@@ -1,16 +1,8 @@
 import os
 
-<<<<<<< HEAD
-from lightning_fabric.utilities.types import _PATH
-from pytorch_lightning import Trainer
-from pytorch_lightning.callbacks import ModelCheckpoint
-from pytorch_lightning.loggers.tensorboard import TensorBoardLogger
-from pytorch_lightning.loggers.wandb import WandbLogger
-=======
 import lightning.pytorch as pl
 from lightning.fabric.utilities.types import _PATH
 from lightning.pytorch.callbacks import ModelCheckpoint
->>>>>>> 0f6b428d
 
 
 # TODO:
@@ -47,24 +39,7 @@
     return ckpt_path
 
 
-<<<<<<< HEAD
 ModelCheckpoint._ModelCheckpoint__resolve_ckpt_dir = __resolve_ckpt_dir
-
-
-@property
-def TensorBoardLogger_version(self) -> str:
-    """Get the experiment version.
-
-    Returns:
-        The experiment version if specified else current timestamp.
-    """
-    if self._version is None:
-        self._version = datetime.now().strftime("%m-%dT%H%M%S")
-
-    return self._version
-
-
-TensorBoardLogger.version = TensorBoardLogger_version
 
 
 @property
@@ -80,7 +55,4 @@
     return self._log_dir
 
 
-WandbLogger.log_dir = WandbLogger_log_dir
-=======
-ModelCheckpoint._ModelCheckpoint__resolve_ckpt_dir = __resolve_ckpt_dir
->>>>>>> 0f6b428d
+WandbLogger.log_dir = WandbLogger_log_dir